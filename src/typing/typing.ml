--- conflicted
+++ resolved
@@ -76,11 +76,8 @@
   module Constraint = Constraint
   module Computation = Computation
   module Infer_core = Infer_core
-<<<<<<< HEAD
   module Algebra = Algebra
-=======
   module Infer_structure = Infer_structure
->>>>>>> 7d3f2986
 
   let solve = solve
 end