--- conflicted
+++ resolved
@@ -103,19 +103,6 @@
   | Ttyp_constr (ts, constr') ->
     let%bind ts = List.map ts ~f:(type_expr ~substitution) |> all in
     return (constr ts constr')
-<<<<<<< HEAD
-  (* | Ttyp_alias _ -> fail (`Type_expr_contains_alias t) *)
-=======
-  | Ttyp_mu (x, t) -> 
-    let x' = fresh () in
-    let%bind t = type_expr ~substitution:(Substitution.add substitution x x') t in
-    return (Type.mu x' t)
-  | Ttyp_where (t1, x, t2) ->
-    let x' = fresh () in
-    let%bind t2 = type_expr ~substitution t2 in
-    let%bind t1 = type_expr ~substitution:(Substitution.add substitution x x') t1 in
-    return (Type.let_ ~binding:(x', t2) ~in_:t1)
->>>>>>> 7d3f2986
   | Ttyp_variant t ->
     let%bind t = type_expr_row ~substitution t in
     return (variant t)
