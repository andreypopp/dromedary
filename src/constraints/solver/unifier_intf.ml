(*****************************************************************************)
(*                                                                           *)
(*                                Dromedary                                  *)
(*                                                                           *)
(*                Alistair O'Brien, University of Cambridge                  *)
(*                                                                           *)
(* Copyright 2021 Alistair O'Brien.                                          *)
(*                                                                           *)
(* All rights reserved. This file is distributed under the terms of the MIT  *)
(* license, as described in the file LICENSE.                                *)
(*                                                                           *)
(*****************************************************************************)

(* This module implements signatures used by the unifier. *)

(** Unification consists of solving equations between types. 
    For generalization and efficiency, we use "multi-equations":
      e ::= [] | t = e
   
    A multi-equation is standard iff it contains 1 non-variable member,
    known as the [terminal]. 
*)

open! Import

<<<<<<< HEAD
module type S = sig
  (** Abstract types to be substituted by functor arguments. *)

  (** The type ['a structure] is the unification structures (with children of type ['a]), 
      given by the functor argument [Structure]. *)
  type 'a structure

  (** The type [ctx] is the arbitrary unification context determined by
      the structure's context, given by [Structure]  *)
  type ctx

  type 'a expansive
=======
(** For abstraction purposes, we wrap all data not related to unification in an 
    abstract "metadata" type. 
    
    A concrete example of this metadata would be the level used in 
    generalization. See {!generalization.mli}. 
      
    This abstraction forms a commutative monoid. 
*)

module Metadata = struct
  module type S = sig
    (** [t] is the abstract type of the metadata associated with each types. *)

    type t [@@deriving sexp_of]

    (** [merge] is performed when unifying two types. 
      We assume that [merge] is associative and commutative. *)
    val merge : t -> t -> t
  end

  module type S1 = sig
    (** [t] is the abstract type of the metadata associated with each types. *)

    type 'a t [@@deriving sexp_of]

    (** [merge] is performed when unifying two types. 
        We assume that [merge] is associative and commutative. *)
    val merge : 'a t -> 'a t -> 'a t
  end
end

module type Ctx = sig
  type 'a t [@@deriving sexp_of]
end

module type Former = sig
  type 'a t [@@deriving sexp_of]

  module Ctx : Ctx

  val map : 'a t -> f:('a -> 'b) -> 'b t
  val fold : 'a t -> f:('a -> 'b -> 'b) -> init:'b -> 'b
  val iter : 'a t -> f:('a -> unit) -> unit

  exception Iter2

  val iter2_exn : ctx:'a Ctx.t -> 'a t -> 'a t -> f:('a -> 'a -> unit) -> unit
end

module type S = sig
  (** Abstract types to be substituted by functor arguments. *)

  (** The type ['a former] is the type formers (with children of type ['a]), 
      given by the functor argument [Former]. *)
  type 'a former

  (** The type ['a ctx] is the arbitrary context used by formers. *)
  type 'a ctx

  (** [metadata] is the type of metadata, given by the functor argument
      [Metadata]. *)
  type 'a metadata

  module Rigid_var : sig
    type t [@@deriving sexp_of, compare]

    val id : t -> int
    val hash : t -> int
    val make : unit -> t
  end

>>>>>>> c3a1348f

  module Type : sig
    (** [t] represents a type. See "graphical types". *)
    type t [@@deriving sexp_of, compare]

<<<<<<< HEAD
    val to_dot : t -> string

    (** Each graphical type node consists of:
        - a unique identifier [id] (used to define a total ordering).
        - a mutable [structure], which contains the node structure. *)
=======
    type structure =
      | Flexible_var
      | Rigid_var of Rigid_var.t
      | Former of t former

    type nonrec metadata = t metadata

    val to_dot : t -> string
>>>>>>> c3a1348f

    (** [id t] returns the unique identifier of the type [t]. *)
    val id : t -> int

    (** [get_structure t] returns the structure of [t]. *)
    val get_structure : t -> t structure

    (** [set_structure t structure] sets the structure of [t] to [structure]. *)
    val set_structure : t -> t structure -> unit

    (** [hash t] computes the hash of the graphical type [t]. 
     Based on it's integer field: id. *)
    val hash : t -> int

<<<<<<< HEAD
    (** [make structure] creates a new unification type w/ structure [structure]. *)
    val make : t structure -> t
=======
    (** [make_var metadata] returns a fresh flexible variable with metadata [metadata]. *)
    val make_flexible_var : metadata -> t

    val make_rigid_var : Rigid_var.t -> metadata -> t

    (** [make_former former metadata] returns a fresh type former
        with metadata [metadata]. *)
    val make_former : t former -> metadata -> t

    exception Cannot_flexize of t

    (** [flexize ~src ~dst] performs flexization on [src], "linking" it to [dst].
        Raises [Cannot_flexize] if [src] is not a rigid variable. *)
    val flexize : src:t -> dst:t -> unit
>>>>>>> c3a1348f
  end

  (** [unify ~ctx t1 t2] equates the graphical type nodes [t1] and [t2], 
      and forms a multi-equation node.
      
      [Unify (t1, t2)] is raised if the two node cannot
      be unified. 

      No occurs check is implemented (this is separate from 
      unification). See {!occurs_check}. 
  *)

  exception Unify of Type.t * Type.t

<<<<<<< HEAD
  val unify : expansive:Type.t expansive -> ctx:ctx -> Type.t -> Type.t -> unit
=======
  val unify : ctx:Type.t ctx -> Type.t -> Type.t -> unit
>>>>>>> c3a1348f

  (** [occurs_check t] detects whether there is a cycle in 
      the graphical type [t]. 
      
      If a cycle is detected, [Cycle t] is raised. 
  *)

  exception Cycle of Type.t

  val occurs_check : Type.t -> unit

<<<<<<< HEAD
  (** [fold_acyclic type_ ~f] will perform a bottom-up fold
      over the (assumed) acyclic graph defined by the type [type_]. *)
  val fold_acyclic : Type.t -> f:(Type.t -> 'a structure -> 'a) -> 'a

  (** [fold_cyclic type_ ~f ~var ~mu] will perform a fold over
=======
  (* (** [fold_acyclic type_ ~var ~former] will perform a bottom-up fold
      over the (assumed) acyclic graph defined by the type [type_]. *)
  val fold_acyclic
    :  Type.t
    -> var:(Type.t -> 'a)
    -> former:('a former -> 'a)
    -> 'a

  (** [fold_cyclic type_ ~var ~former ~mu] will perform a fold over
>>>>>>> c3a1348f
      the (potentially) cyclic graph defined by the type [type_]. *)
  val fold_cyclic
    :  Type.t
    -> f:(Type.t -> 'a structure -> 'a)
    -> var:(Type.t -> 'a)
    -> mu:(Type.t -> 'a -> 'a)
    -> 'a *)
end

(** The interface of {unifier.ml}. *)

module type Intf = sig
<<<<<<< HEAD
  module type S = S

  (** The functor [Make]. *)
  module Make (Structure : Structure.S) :
    S
      with type 'a structure = 'a Structure.t
       and type ctx = Structure.ctx
       and type 'a expansive = 'a Structure.expansive
=======
  module Metadata = Metadata
  module type Former = Former
  module type S = S

  (** The functor [Make]. *)
  module Make (Former : Former) (Metadata : Metadata.S1) :
    S
      with type 'a former := 'a Former.t
       and type 'a ctx := 'a Former.Ctx.t
       and type 'a metadata := 'a Metadata.t
>>>>>>> c3a1348f
end<|MERGE_RESOLUTION|>--- conflicted
+++ resolved
@@ -23,7 +23,6 @@
 
 open! Import
 
-<<<<<<< HEAD
 module type S = sig
   (** Abstract types to be substituted by functor arguments. *)
 
@@ -36,100 +35,16 @@
   type ctx
 
   type 'a expansive
-=======
-(** For abstraction purposes, we wrap all data not related to unification in an 
-    abstract "metadata" type. 
-    
-    A concrete example of this metadata would be the level used in 
-    generalization. See {!generalization.mli}. 
-      
-    This abstraction forms a commutative monoid. 
-*)
-
-module Metadata = struct
-  module type S = sig
-    (** [t] is the abstract type of the metadata associated with each types. *)
-
-    type t [@@deriving sexp_of]
-
-    (** [merge] is performed when unifying two types. 
-      We assume that [merge] is associative and commutative. *)
-    val merge : t -> t -> t
-  end
-
-  module type S1 = sig
-    (** [t] is the abstract type of the metadata associated with each types. *)
-
-    type 'a t [@@deriving sexp_of]
-
-    (** [merge] is performed when unifying two types. 
-        We assume that [merge] is associative and commutative. *)
-    val merge : 'a t -> 'a t -> 'a t
-  end
-end
-
-module type Ctx = sig
-  type 'a t [@@deriving sexp_of]
-end
-
-module type Former = sig
-  type 'a t [@@deriving sexp_of]
-
-  module Ctx : Ctx
-
-  val map : 'a t -> f:('a -> 'b) -> 'b t
-  val fold : 'a t -> f:('a -> 'b -> 'b) -> init:'b -> 'b
-  val iter : 'a t -> f:('a -> unit) -> unit
-
-  exception Iter2
-
-  val iter2_exn : ctx:'a Ctx.t -> 'a t -> 'a t -> f:('a -> 'a -> unit) -> unit
-end
-
-module type S = sig
-  (** Abstract types to be substituted by functor arguments. *)
-
-  (** The type ['a former] is the type formers (with children of type ['a]), 
-      given by the functor argument [Former]. *)
-  type 'a former
-
-  (** The type ['a ctx] is the arbitrary context used by formers. *)
-  type 'a ctx
-
-  (** [metadata] is the type of metadata, given by the functor argument
-      [Metadata]. *)
-  type 'a metadata
-
-  module Rigid_var : sig
-    type t [@@deriving sexp_of, compare]
-
-    val id : t -> int
-    val hash : t -> int
-    val make : unit -> t
-  end
-
->>>>>>> c3a1348f
 
   module Type : sig
     (** [t] represents a type. See "graphical types". *)
     type t [@@deriving sexp_of, compare]
 
-<<<<<<< HEAD
     val to_dot : t -> string
 
     (** Each graphical type node consists of:
         - a unique identifier [id] (used to define a total ordering).
         - a mutable [structure], which contains the node structure. *)
-=======
-    type structure =
-      | Flexible_var
-      | Rigid_var of Rigid_var.t
-      | Former of t former
-
-    type nonrec metadata = t metadata
-
-    val to_dot : t -> string
->>>>>>> c3a1348f
 
     (** [id t] returns the unique identifier of the type [t]. *)
     val id : t -> int
@@ -144,25 +59,8 @@
      Based on it's integer field: id. *)
     val hash : t -> int
 
-<<<<<<< HEAD
     (** [make structure] creates a new unification type w/ structure [structure]. *)
     val make : t structure -> t
-=======
-    (** [make_var metadata] returns a fresh flexible variable with metadata [metadata]. *)
-    val make_flexible_var : metadata -> t
-
-    val make_rigid_var : Rigid_var.t -> metadata -> t
-
-    (** [make_former former metadata] returns a fresh type former
-        with metadata [metadata]. *)
-    val make_former : t former -> metadata -> t
-
-    exception Cannot_flexize of t
-
-    (** [flexize ~src ~dst] performs flexization on [src], "linking" it to [dst].
-        Raises [Cannot_flexize] if [src] is not a rigid variable. *)
-    val flexize : src:t -> dst:t -> unit
->>>>>>> c3a1348f
   end
 
   (** [unify ~ctx t1 t2] equates the graphical type nodes [t1] and [t2], 
@@ -177,11 +75,7 @@
 
   exception Unify of Type.t * Type.t
 
-<<<<<<< HEAD
   val unify : expansive:Type.t expansive -> ctx:ctx -> Type.t -> Type.t -> unit
-=======
-  val unify : ctx:Type.t ctx -> Type.t -> Type.t -> unit
->>>>>>> c3a1348f
 
   (** [occurs_check t] detects whether there is a cycle in 
       the graphical type [t]. 
@@ -193,36 +87,23 @@
 
   val occurs_check : Type.t -> unit
 
-<<<<<<< HEAD
   (** [fold_acyclic type_ ~f] will perform a bottom-up fold
       over the (assumed) acyclic graph defined by the type [type_]. *)
   val fold_acyclic : Type.t -> f:(Type.t -> 'a structure -> 'a) -> 'a
 
   (** [fold_cyclic type_ ~f ~var ~mu] will perform a fold over
-=======
-  (* (** [fold_acyclic type_ ~var ~former] will perform a bottom-up fold
-      over the (assumed) acyclic graph defined by the type [type_]. *)
-  val fold_acyclic
-    :  Type.t
-    -> var:(Type.t -> 'a)
-    -> former:('a former -> 'a)
-    -> 'a
-
-  (** [fold_cyclic type_ ~var ~former ~mu] will perform a fold over
->>>>>>> c3a1348f
       the (potentially) cyclic graph defined by the type [type_]. *)
   val fold_cyclic
     :  Type.t
     -> f:(Type.t -> 'a structure -> 'a)
     -> var:(Type.t -> 'a)
     -> mu:(Type.t -> 'a -> 'a)
-    -> 'a *)
+    -> 'a 
 end
 
 (** The interface of {unifier.ml}. *)
 
 module type Intf = sig
-<<<<<<< HEAD
   module type S = S
 
   (** The functor [Make]. *)
@@ -231,16 +112,4 @@
       with type 'a structure = 'a Structure.t
        and type ctx = Structure.ctx
        and type 'a expansive = 'a Structure.expansive
-=======
-  module Metadata = Metadata
-  module type Former = Former
-  module type S = S
-
-  (** The functor [Make]. *)
-  module Make (Former : Former) (Metadata : Metadata.S1) :
-    S
-      with type 'a former := 'a Former.t
-       and type 'a ctx := 'a Former.Ctx.t
-       and type 'a metadata := 'a Metadata.t
->>>>>>> c3a1348f
 end