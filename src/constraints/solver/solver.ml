--- conflicted
+++ resolved
@@ -85,7 +85,15 @@
         | Var -> Some t
         | _ -> None
 
+
       let former = G.make_former ~state
+
+      let mu f = 
+        let t1 = G.make_flexible_var ~state in
+        let t2 = f t1 in
+        U.unify ~state ~ctx:U.empty_ctx t1 t2;
+        t1
+
       let row_cons label t1 t2 = G.make_row_cons ~state ~label ~field:t1 ~tl:t2
       let row_uniform = G.make_row_uniform ~state
     end
@@ -135,86 +143,20 @@
 
   module Decoder = struct
     (* [decode_variable var] decodes [var] into a [Type_var] using it's unique identifier. *)
-<<<<<<< HEAD
     let[@landmark] decode_variable var : Decoded.Var.t =
-      assert (
-        match G.Structure.repr (U.Type.structure var) with
-        | Flexible_var -> true
-        | _ -> false);
+      Log.debug (fun m -> m "Decode variable");
       var
-=======
-    let[@landmark] decode_variable var =
-      Log.debug (fun m -> m "Decode variable");
-      Type_var.of_int (U.Type.id var)
->>>>>>> 7d3f2986
 
 
     let[@landmark] decode_rigid_variable (rigid_var : Rigid_var.t) =
       Type_var.of_int (rigid_var :> int)
 
 
-<<<<<<< HEAD
     (* [decode_type type_] decodes type [type_] (may contain cycles) into a [Type]. *)
     let decode_type t : Decoded.Type.t = t
-=======
-    (* [decode_type type_] decodes type [type_] (may contain cycles) into a [Type]. 
-       Cache is causing wierd segfault. TODO investigate more...
-    *)
-    (* let decode_type : t =
-      let cache = Hashtbl.create ~size:30 (module U.Type) in
-      fun type_ ->
-        Log.debug (fun m -> m "Decoding type");
-        try
-          Log.debug (fun m -> m "Finding type in cache...");
-          let type_ = Hashtbl.find_exn cache type_ in
-          Log.debug (fun m -> m "Found type :)");
-          type_
-        with
-        | Not_found_s _ ->
-          Log.debug (fun m -> m "Failed to find type in cache, folding now...");
-          let decoded_type =
-            U.Type.fold
-              ~f:(fun type_ structure ->
-                match G.Structure.repr structure with
-                | Flexible_var -> Type.var (decode_variable type_)
-                | Rigid_var rigid_var ->
-                  Type.var (decode_rigid_variable rigid_var)
-                | Row_cons (label, label_type, tl) ->
-                  Type.row_cons (label, label_type) tl
-                | Row_uniform type_ -> Type.row_uniform type_
-                | Former former -> Type.former former)
-              ~var:(fun type_ -> Type.var (decode_variable type_))
-              ~mu:(fun v t -> Type.mu (decode_variable v) t)
-              type_
-          in
-          Hashtbl.set cache ~key:type_ ~data:decoded_type;
-          decoded_type [@landmark "decode_type"] *)
-
-    let decode_type : t =
-     fun type_ ->
-      Log.debug (fun m -> m "[decode_type] Decoding type %d" (U.Type.id type_));
-      let decoded_type =
-        U.Type.fold
-          ~f:(fun type_ structure ->
-            Log.debug (fun m -> m "[decode_type] executing f");
-            match G.Structure.repr structure with
-            | Flexible_var -> Type.var (decode_variable type_)
-            | Rigid_var rigid_var -> Type.var (decode_rigid_variable rigid_var)
-            | Row_cons (label, label_type, tl) ->
-              Type.row_cons (label, label_type) tl
-            | Row_uniform type_ -> Type.row_uniform type_
-            | Former former -> Type.former former)
-          ~var:(fun type_ -> Type.var (decode_variable type_))
-          ~mu:(fun v t -> Type.mu (decode_variable v) t)
-          type_
-      in
-      Log.debug (fun m -> m "Decoded type");
-      decoded_type
-
->>>>>>> 7d3f2986
 
     (* [decode_scheme scheme] decodes the graphical scheme [scheme] into a [Type.scheme]. *)
-    let[@landmark] decode_scheme scheme =
+    let[@landmark] decode_scheme scheme : Decoded.scheme =
       Log.debug (fun m -> m "Decoding scheme");
       ( List.map (G.variables scheme) ~f:decode_variable
       , decode_type (G.root scheme) )
@@ -465,12 +407,9 @@
   let unify ~state ~env type1 type2 =
     try
       (* Log.debug (fun m -> m "Unify method in solve :)"); *)
-      let to_string t =
-        Decoder.decode_type t 
-        |> Type.sexp_of_t
-        |> Sexp.to_string_hum
-      in
-      Log.debug (fun m -> m "Unify\n %s \n%s" (to_string type1) (to_string type2));
+      let to_string t = U.Type.sexp_of_t t |> Sexp.to_string_hum in
+      Log.debug (fun m ->
+          m "Unify\n %s \n%s" (to_string type1) (to_string type2));
       U.unify
         ~state:state.generalization_state
         ~ctx:(Env.ctx env)
