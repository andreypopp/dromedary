(*****************************************************************************)
(*                                                                           *)
(*                                Dromedary                                  *)
(*                                                                           *)
(*                Alistair O'Brien, University of Cambridge                  *)
(*                                                                           *)
(* Copyright 2021 Alistair O'Brien.                                          *)
(*                                                                           *)
(* All rights reserved. This file is distributed under the terms of the MIT  *)
(* license, as described in the file LICENSE.                                *)
(*                                                                           *)
(*****************************************************************************)

open! Import
module Module_types = Private.Constraint.Module_types

module Make (Algebra : Algebra) : sig
  open Algebra
  module Label := Types.Label
  module Type_var := Types.Var
  module Type_former := Types.Former

  module Decoded :
    Decoded
      with type label := Label.t
       and type 'a former := 'a Type_former.t

  (** Constraints require an explicit term algebra for types. 
      
      Which we define by taking the fixpoint of [Type_former.t]
      with constraint variables.      
  *)

  (** [variable] is the for the constraint variables *)
  type variable = private int

  (** A constraint of type ['a Constraint.t] represents a constraint of
    type ['a]. 
    
    To acquire the a constraint, we first specify it's term variables
    and types using an [Algebra].
  *)

  type 'a t
  and binding = Term_var.t * variable
  and def_binding = binding
  and 'a let_binding
  and 'a let_rec_binding

  val sexp_of_t : 'a t -> Sexp.t

  (** [fresh ()] creates a fresh constraint variable. *)

  val fresh : unit -> variable

  (** The module [Type] provides the concrete representation of types
      (using constraint type variables) in constraints. 

      It is the free monad of the functor [Type_former.t].

      History: This representation was initially used in constraints [t],
      however, the refactor for "Sharing" now uses [Shallow_type.t].
      We however, still use [Type] for a rich interface. 
  *)

  module Type : sig
    (** [t] represents the type defined by the grammar: 
        t ::= ɑ | (t, .., t) F *)
    type t =
      | Var of variable
      | Former of t Type_former.t
      | Row_cons of Label.t * t * t
      | Row_uniform of t
      | Mu of variable * t
      | Let of variable * t * t
    [@@deriving sexp_of]

    (** [var 'a] is the representation of the type variable ['a] as the 
        type [t].  *)
    val var : variable -> t

    (** [former f] is the representation of the concrete type former [f] in
        type [t]. *)
    val former : t Type_former.t -> t

    (** [mu 'a t] is the representation of the recursive type [mu 'a. t] *)
    val mu : variable -> t -> t

    val let_ : binding:variable * t -> in_:t -> t
  end

  (** The module [Shallow_type] provides the shallow type definition
      used within constraints. 
      
      This encoding is required for "(Explicit) sharing" of types
      within constraints.

      Types from [Type] are often referred to as "deep" types. 
  *)

  module Shallow_type : sig
    (** [t] represents a shallow type [ρ] is defined by the grammar:
        ρ ::= (ɑ₁, .., ɑ₂) F *)
    type t =
      | Former of variable Type_former.t
      | Row_cons of Label.t * variable * variable
      | Row_uniform of variable
      | Mu of variable
      | Let of variable
    [@@deriving sexp_of]

    (** [binding] represents a shallow type binding defined by the grammar:
        b ::= ɑ :: ρ *)
    type binding = variable * t [@@deriving sexp_of]

    module Ctx : sig
      type t = variable list * binding list [@@deriving sexp_of]

      val merge : t -> t -> t
    end

    (** [encoded_type] represents the shallow encoding [Θ |> ɑ]
            of a deep type. *)
    type encoded_type = Ctx.t * variable [@@deriving sexp_of]

    (** [of_type type_] returns the shallow encoding [Θ |> ɑ] of the deep 
            type [type_]. *)
    val of_type : Type.t -> encoded_type
  end

  (** Constraints form a applicative functor, allowing us to combine
      many constraints into a single one using [let%map]:

      {[
        val pat : Typedtree.pattern Constraint.t
        val exp : Typedtree.expression Constraint.t

        let%map pat and exp in
        Texp_fun (pat, ..., exp)
      ]} 
  *)

  include Applicative.S with type 'a t := 'a t
  include Applicative.Let_syntax with type 'a t := 'a t

  module Abbrev_type : sig
    type t [@@deriving sexp_of, compare]

    val make_var : unit -> t
    val make_former : t Type_former.t -> t
  end

  module Abbreviations : sig
    type t

    val empty : t
    val add : t -> abbrev:Abbrev_type.t Type_former.t * Abbrev_type.t -> t
  end

  module Solver : sig
    type error =
      [ `Unify of Decoded.Type.t * Decoded.Type.t
      | `Cycle of Decoded.Type.t
      | `Unbound_term_variable of Term_var.t
      | `Unbound_constraint_variable of variable
      | `Rigid_variable_escape of Type_var.t
      | `Cannot_flexize of Type_var.t
      | `Scope_escape of Decoded.Type.t
      | `Non_rigid_equations
      | `Inconsistent_equations
      ]
  end

  (** [solve t] solves the constraint [t], returning it's value 
      or an error. *)
  val solve
    :  ?debug:bool
    -> abbrevs:Abbreviations.t
    -> 'a t
    -> ('a, [> Solver.error ]) Result.t

  type existential_context = Shallow_type.Ctx.t [@@deriving sexp_of]
  type universal_context = variable list [@@deriving sexp_of]
  type equations = (Type.t * Type.t) list [@@deriving sexp_of]

  (** [&~] is an infix alias for [both]. *)
  val ( &~ ) : 'a t -> 'b t -> ('a * 'b) t

  (** [t1 >> t2 >> ... >> tn] solves [t1, ..., tn] yielding the value 
      of [tn]. It is the monodial operator of constraints. *)
  val ( >> ) : 'a t -> 'b t -> 'b t

  (** [a =~ a'] is an infix alias for [Eq], denoting the equality
      constraint on type variables. *)
  val ( =~ ) : variable -> variable -> unit t

  val ( =~= ) : variable -> Shallow_type.t -> unit t
  val ( =~- ) : variable -> Type.t -> unit t

<<<<<<< HEAD
  type 'a bound = Decoded.Var.t list * 'a
  and term_binding = Term_var.t * Decoded.scheme
=======
  type 'a bound = Type_var.t list * 'a
  and term_binding = Term_var.t * Types.scheme
>>>>>>> 7d3f2986
  and 'a term_let_binding = term_binding list * 'a bound
  and 'a term_let_rec_binding = term_binding * 'a bound

  (** [inst x a] is the constraint that instantiates [x] to [a].
      It returns the type variable substitution. *)
  val inst : Term_var.t -> variable -> Decoded.Type.t list t

  (** [decode a] is a constraint that evaluates to the decoded
      type of [a]. *)
  val decode : variable -> Decoded.Type.t t

  (** [exists ~ctx t] binds existential context [ctx] in [t]. *)
  val exists : ctx:existential_context -> 'a t -> 'a t

  (** [forall ~ctx t] binds universal context [ctx] in [t]. *)
  val forall : ctx:universal_context -> 'a t -> 'a t

  (** [x #= a] yields the binding that binds [x] to [a].  *)
  val ( #= ) : Term_var.t -> variable -> binding

  (** [def ~bindings ~in_] binds [bindings] in the constraint [in_]. *)
  val def : bindings:def_binding list -> in_:'a t -> 'a t

  (** [equations #=> t] is an alias for the implication constraint [Implication (equations, t)]. *)
  val ( #=> ) : equations -> 'a t -> 'a t

  (** [let_ ~binding ~in_] binds the let binding [binding] in the constraint [in_]. *)
  val let_
    :  bindings:'a let_binding list
    -> in_:'b t
    -> ('a term_let_binding list * 'b) t

  val let_0 : in_:'a t -> 'a bound t
  val let_1 : binding:'a let_binding -> in_:'b t -> ('a term_let_binding * 'b) t

  (** [let_rec ~bindings ~in_] recursively binds the let bindings [bindings] in the 
      constraint [in_]. *)
  val let_rec
    :  bindings:'a let_rec_binding list
    -> in_:'b t
    -> ('a term_let_rec_binding list * 'b) t

  module Binding : sig
    type ctx = universal_context * existential_context [@@deriving sexp_of]

    val let_
      :  ctx:ctx
      -> is_non_expansive:bool
      -> bindings:binding list
      -> in_:'a t
      -> equations:equations
      -> 'a let_binding

    val let_mrec : ctx:ctx -> binding:binding -> in_:'a t -> 'a let_rec_binding

    val let_prec
      :  universal_ctx:universal_context
      -> annotation:Shallow_type.encoded_type
      -> term_var:Term_var.t
      -> in_:'a t
      -> 'a let_rec_binding
  end

  (** Constraints may be used to define "structures" of constraints. 

      Intuitively these correspond to structures in the expression language. 
      
      These structures also form applicatives functors :) 
  *)

  module Structure : sig
    module Item : sig
<<<<<<< HEAD
      type 'a let_rec_binding
=======
      type nonrec 'a let_rec_binding = 'a let_rec_binding
>>>>>>> 7d3f2986
      and 'a let_binding

      module Binding : sig
        type ctx = universal_context * existential_context [@@deriving sexp_of]

        val let_
          :  ctx:ctx
          -> is_non_expansive:bool
          -> bindings:binding list
          -> in_:'a t
          -> 'a let_binding

        val let_mrec
          :  ctx:ctx
          -> binding:binding
          -> in_:'a t
          -> 'a let_rec_binding

        val let_prec
          :  universal_ctx:universal_context
          -> annotation:Shallow_type.encoded_type
          -> term_var:Term_var.t
          -> in_:'a t
          -> 'a let_rec_binding
      end

      type 'a t

      val sexp_of_t : _ t -> Sexp.t

      include Applicative.S with type 'a t := 'a t
      include Applicative.Let_syntax with type 'a t := 'a t

      val let_ : bindings:'a let_binding list -> 'a term_let_binding list t
      val let_1 : binding:'a let_binding -> 'a term_let_binding t

      val let_rec
        :  bindings:'a let_rec_binding list
        -> 'a term_let_rec_binding list t

      val def : bindings:def_binding list -> unit t
    end

    type 'a t = 'a Item.t list

    val sexp_of_t : _ t -> Sexp.t

    val solve
      :  ?debug:bool
      -> abbrevs:Abbreviations.t
      -> 'a t
      -> ('a list, [> Solver.error ]) Result.t
  end
end

module Private : sig
  module Constraint = Private.Constraint
  include module type of Private.Solver.Private
end<|MERGE_RESOLUTION|>--- conflicted
+++ resolved
@@ -197,13 +197,8 @@
   val ( =~= ) : variable -> Shallow_type.t -> unit t
   val ( =~- ) : variable -> Type.t -> unit t
 
-<<<<<<< HEAD
   type 'a bound = Decoded.Var.t list * 'a
   and term_binding = Term_var.t * Decoded.scheme
-=======
-  type 'a bound = Type_var.t list * 'a
-  and term_binding = Term_var.t * Types.scheme
->>>>>>> 7d3f2986
   and 'a term_let_binding = term_binding list * 'a bound
   and 'a term_let_rec_binding = term_binding * 'a bound
 
@@ -276,11 +271,7 @@
 
   module Structure : sig
     module Item : sig
-<<<<<<< HEAD
-      type 'a let_rec_binding
-=======
       type nonrec 'a let_rec_binding = 'a let_rec_binding
->>>>>>> 7d3f2986
       and 'a let_binding
 
       module Binding : sig
